--- conflicted
+++ resolved
@@ -43,11 +43,7 @@
 			*scans = append(*scans, addr.Interface())
 		}
 	case reflect.Struct:
-<<<<<<< HEAD
-		if val.Type() == reflect.TypeOf(time.Time{}) {
-=======
 		if canScan := val.Type() == timeType || isScanner(val); canScan {
->>>>>>> d8304804
 			*scans = append(*scans, val.Addr().Interface())
 			return nil
 		}
